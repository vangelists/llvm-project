//===-- Thread.h ------------------------------------------------*- C++ -*-===//
//
// Part of the LLVM Project, under the Apache License v2.0 with LLVM Exceptions.
// See https://llvm.org/LICENSE.txt for license information.
// SPDX-License-Identifier: Apache-2.0 WITH LLVM-exception
//
//===----------------------------------------------------------------------===//

#ifndef LLDB_TARGET_THREAD_H
#define LLDB_TARGET_THREAD_H

#include <memory>
#include <mutex>
#include <string>
#include <vector>

#include "lldb/Core/UserSettingsController.h"
#include "lldb/Target/ExecutionContextScope.h"
#include "lldb/Target/RegisterCheckpoint.h"
#include "lldb/Target/RegisterContext.h"
#include "lldb/Target/StackFrameList.h"
#include "lldb/Utility/Broadcaster.h"
#include "lldb/Utility/Event.h"
#include "lldb/Utility/StructuredData.h"
#include "lldb/Utility/UserID.h"
#include "lldb/lldb-private.h"

#define LLDB_THREAD_MAX_STOP_EXC_DATA 8

namespace lldb_private {

class ThreadPlanStack;

class ThreadProperties : public Properties {
public:
  ThreadProperties(bool is_global);

  ~ThreadProperties() override;

  /// The regular expression returned determines symbols that this
  /// thread won't stop in during "step-in" operations.
  ///
  /// \return
  ///    A pointer to a regular expression to compare against symbols,
  ///    or nullptr if all symbols are allowed.
  ///
  const RegularExpression *GetSymbolsToAvoidRegexp();

  FileSpecList GetLibrariesToAvoid() const;

  bool GetStepInAvoidsNoDebug() const;

  bool GetStepOutAvoidsNoDebug() const;

  uint64_t GetMaxBacktraceDepth() const;

  const RegularExpression *GetSymbolsToAvoidTracingRegex() const;

  FileSpecList GetLibrariesToAvoidTracing() const;

  bool GetIgnoreTracingAvoidSettings() const;

  bool GetTracingJumpOverDeallocationFunctions() const;
};

typedef std::shared_ptr<ThreadProperties> ThreadPropertiesSP;

class Thread : public std::enable_shared_from_this<Thread>,
               public ThreadProperties,
               public UserID,
               public ExecutionContextScope,
               public Broadcaster {
public:
  /// Used by `ThreadPlanInstructionTracer` and the consumers of its API for
  /// recording, stepping back & replaying (exposed via this class) to indentify
  /// individual points in time within the recorded thread execution history.
  using TracepointID = std::size_t;

  /// Unique ID type for tracing bookmarks.
  using TracingBookmarkID = std::size_t;

  /// Denotes an invalid tracepoint ID.
  static constexpr auto InvalidTracepointID =
      std::numeric_limits<TracepointID>::max();

  /// Denotes an invalid tracing bookmark ID.
  static constexpr auto InvalidTracingBookmarkID =
      std::numeric_limits<TracingBookmarkID>::max();

  /// \class TracingBookmark
  ///
  /// Enables the user to mark points of interest within the recorded history
  /// for easier lookup and step back or replay among those points.
  ///
  /// \note
  ///     Currently, bookmarks are managed via `ThreadPlanInstructionTracer`.
  ///
  class TracingBookmark {
  public:
    /// Constructs this `TracingBookmark` object.
    ///
    /// \param[in] thread
    ///     The thread whose tracer manages this bookmark.
    ///
    /// \param[in] id
    ///     The unique ID of this bookmark.
    ///
    /// \param[in] tracepoint_id
    ///     The ID of the tracepoint marked by this bookmark.
    ///
    /// \param[in] name
    ///     The name of this bookmark.
    ///
    /// \param[in] pc
    ///     The value of PC at the tracepoint marked by this bookmark.
    ///
    TracingBookmark(Thread &thread, TracingBookmarkID id,
                    TracepointID tracepoint_id, llvm::StringRef name,
                    lldb::addr_t pc);

    /// Destructs this `TracingBookmark` object.
    ///
    ~TracingBookmark();

    /// Enable move construction.
    ///
    TracingBookmark(TracingBookmark &&);

    /// Returns the ID of this bookmark.
    ///
    /// \return
    ///     The ID of this bookmark.
    ///
    TracingBookmarkID GetID() const;

    /// Returns the name of this bookmark.
    ///
    /// \return
    ///     The name of this bookmark.
    ///
    llvm::StringRef GetName() const;

    /// Returns the name of this bookmark formatted for printing.
    ///
    /// \return
    ///     The name of this bookmark formatted for printing.
    ///
    std::string GetFormattedName() const;

    /// Returns the ID of the tracepoint marked by this bookmark.
    ///
    /// \return
    ///     The ID of the tracepoint marked by this bookmark.
    ///
    TracepointID GetMarkedTracepointID() const;

    /// Returns the value of PC at the tracepoint marked by this bookmark.
    ///
    /// \return
    ///     The value of PC at the tracepoint marked by this bookmark.
    ///
    lldb::addr_t GetPC() const;

    /// Puts a description of this bookmark into the provided stream.
    ///
    /// \param[in] stream
    ///     Stream into which to dump the description of this bookmark.
    ///
    /// \param[in] level
    ///     The description level that indicates the detail level to provide.
    ///
    void GetDescription(Stream &stream, lldb::DescriptionLevel level) const;

  protected:
    friend class ThreadPlanInstructionTracer;

    /// Changes the name of this bookmark.
    ///
    /// \param[in] name
    ///     The new name of this bookmark.
    ///
    void SetName(llvm::StringRef name);

    /// Changes the tracepoint marked by this bookmark.
    ///
    /// \param[in] tracepoint_id
    ///     The ID of the tracepoint to be marked by this bookmark.
    ///
    /// \param[in] pc
    ///     The value of PC at the new tracepoint.
    ///
    void SetMarkedTracepointID(TracepointID tracepoint_id, lldb::addr_t pc);

  private:
    const TracingBookmarkID m_id; ///< The unique ID of this bookmark.
    Thread &m_thread; ///< The thread whose tracer manages this bookmark.
    TracepointID m_tracepoint_id; ///< The ID of the bookmarked tracepoint.
    std::string m_name; ///< The name of this bookmark.
    Address m_pc; ///< The value of PC at the bookmarked tracepoint.

    DISALLOW_COPY_AND_ASSIGN(TracingBookmark);
  };

  using ΤracingBookmarkList =
      std::vector<std::reference_wrapper<const TracingBookmark>>;

  /// Broadcaster event bits definitions.
  enum {
    eBroadcastBitStackChanged = (1 << 0),
    eBroadcastBitThreadSuspended = (1 << 1),
    eBroadcastBitThreadResumed = (1 << 2),
    eBroadcastBitSelectedFrameChanged = (1 << 3),
    eBroadcastBitThreadSelected = (1 << 4)
  };

  static ConstString &GetStaticBroadcasterClass();

  ConstString &GetBroadcasterClass() const override {
    return GetStaticBroadcasterClass();
  }

  class ThreadEventData : public EventData {
  public:
    ThreadEventData(const lldb::ThreadSP thread_sp);

    ThreadEventData(const lldb::ThreadSP thread_sp, const StackID &stack_id);

    ThreadEventData();

    ~ThreadEventData() override;

    static ConstString GetFlavorString();

    ConstString GetFlavor() const override {
      return ThreadEventData::GetFlavorString();
    }

    void Dump(Stream *s) const override;

    static const ThreadEventData *GetEventDataFromEvent(const Event *event_ptr);

    static lldb::ThreadSP GetThreadFromEvent(const Event *event_ptr);

    static StackID GetStackIDFromEvent(const Event *event_ptr);

    static lldb::StackFrameSP GetStackFrameFromEvent(const Event *event_ptr);

    lldb::ThreadSP GetThread() const { return m_thread_sp; }

    StackID GetStackID() const { return m_stack_id; }

  private:
    lldb::ThreadSP m_thread_sp;
    StackID m_stack_id;

    DISALLOW_COPY_AND_ASSIGN(ThreadEventData);
  };

  struct ThreadStateCheckpoint {
    uint32_t orig_stop_id; // Dunno if I need this yet but it is an interesting
                           // bit of data.
    lldb::StopInfoSP stop_info_sp; // You have to restore the stop info or you
                                   // might continue with the wrong signals.
    size_t m_completed_plan_checkpoint;
    lldb::RegisterCheckpointSP
        register_backup_sp; // You need to restore the registers, of course...
    uint32_t current_inlined_depth;
    lldb::addr_t current_inlined_pc;
  };

  /// Constructor
  ///
  /// \param [in] use_invalid_index_id
  ///     Optional parameter, defaults to false.  The only subclass that
  ///     is likely to set use_invalid_index_id == true is the HistoryThread
  ///     class.  In that case, the Thread we are constructing represents
  ///     a thread from earlier in the program execution.  We may have the
  ///     tid of the original thread that they represent but we don't want
  ///     to reuse the IndexID of that thread, or create a new one.  If a
  ///     client wants to know the original thread's IndexID, they should use
  ///     Thread::GetExtendedBacktraceOriginatingIndexID().
  Thread(Process &process, lldb::tid_t tid, bool use_invalid_index_id = false);

  ~Thread() override;

  static void SettingsInitialize();

  static void SettingsTerminate();

  static const ThreadPropertiesSP &GetGlobalProperties();

  lldb::ProcessSP GetProcess() const { return m_process_wp.lock(); }

  int GetResumeSignal() const { return m_resume_signal; }

  void SetResumeSignal(int signal) { m_resume_signal = signal; }

  lldb::StateType GetState() const;

  void SetState(lldb::StateType state);

  /// Sets the USER resume state for this thread.  If you set a thread to
  /// suspended with
  /// this API, it won't take part in any of the arbitration for ShouldResume,
  /// and will stay
  /// suspended even when other threads do get to run.
  ///
  /// N.B. This is not the state that is used internally by thread plans to
  /// implement
  /// staying on one thread while stepping over a breakpoint, etc.  The is the
  /// TemporaryResume state, and if you are implementing some bit of strategy in
  /// the stepping
  /// machinery you should be using that state and not the user resume state.
  ///
  /// If you are just preparing all threads to run, you should not override the
  /// threads that are
  /// marked as suspended by the debugger.  In that case, pass override_suspend
  /// = false.  If you want
  /// to force the thread to run (e.g. the "thread continue" command, or are
  /// resetting the state
  /// (e.g. in SBThread::Resume()), then pass true to override_suspend.
  void SetResumeState(lldb::StateType state, bool override_suspend = false) {
    if (m_resume_state == lldb::eStateSuspended && !override_suspend)
      return;
    m_resume_state = state;
  }

  /// Gets the USER resume state for this thread.  This is not the same as what
  /// this thread is going to do for any particular step, however if this thread
  /// returns eStateSuspended, then the process control logic will never allow
  /// this
  /// thread to run.
  ///
  /// \return
  ///    The User resume state for this thread.
  lldb::StateType GetResumeState() const { return m_resume_state; }

  // This function is called on all the threads before "ShouldResume" and
  // "WillResume" in case a thread needs to change its state before the
  // ThreadList polls all the threads to figure out which ones actually will
  // get to run and how.
  void SetupForResume();

  // Do not override this function, it is for thread plan logic only
  bool ShouldResume(lldb::StateType resume_state);

  // Override this to do platform specific tasks before resume.
  virtual void WillResume(lldb::StateType resume_state) {}

  // This clears generic thread state after a resume.  If you subclass this, be
  // sure to call it.
  virtual void DidResume();

  // This notifies the thread when a private stop occurs.
  virtual void DidStop();

  virtual void RefreshStateAfterStop() = 0;

  void SelectMostRelevantFrame();

  std::string GetStopDescription();

  std::string GetStopDescriptionRaw();

  void WillStop();

  bool ShouldStop(Event *event_ptr);

  Vote ShouldReportStop(Event *event_ptr);

  Vote ShouldReportRun(Event *event_ptr);

  void Flush();

  // Return whether this thread matches the specification in ThreadSpec.  This
  // is a virtual method because at some point we may extend the thread spec
  // with a platform specific dictionary of attributes, which then only the
  // platform specific Thread implementation would know how to match.  For now,
  // this just calls through to the ThreadSpec's ThreadPassesBasicTests method.
  virtual bool MatchesSpec(const ThreadSpec *spec);

  lldb::StopInfoSP GetStopInfo();

  lldb::StopReason GetStopReason();

  bool StopInfoIsUpToDate() const;

  // This sets the stop reason to a "blank" stop reason, so you can call
  // functions on the thread without having the called function run with
  // whatever stop reason you stopped with.
  void SetStopInfoToNothing();

  bool ThreadStoppedForAReason();

  static const char *RunModeAsCString(lldb::RunMode mode);

  static const char *StopReasonAsCString(lldb::StopReason reason);

  virtual const char *GetInfo() { return nullptr; }

  /// Retrieve a dictionary of information about this thread
  ///
  /// On Mac OS X systems there may be voucher information.
  /// The top level dictionary returned will have an "activity" key and the
  /// value of the activity is a dictionary.  Keys in that dictionary will
  /// be "name" and "id", among others.
  /// There may also be "trace_messages" (an array) with each entry in that
  /// array
  /// being a dictionary (keys include "message" with the text of the trace
  /// message).
  StructuredData::ObjectSP GetExtendedInfo() {
    if (!m_extended_info_fetched) {
      m_extended_info = FetchThreadExtendedInfo();
      m_extended_info_fetched = true;
    }
    return m_extended_info;
  }

  virtual const char *GetName() { return nullptr; }

  virtual void SetName(const char *name) {}

  /// Whether this thread can be associated with a libdispatch queue
  ///
  /// The Thread may know if it is associated with a libdispatch queue,
  /// it may know definitively that it is NOT associated with a libdispatch
  /// queue, or it may be unknown whether it is associated with a libdispatch
  /// queue.
  ///
  /// \return
  ///     eLazyBoolNo if this thread is definitely not associated with a
  ///     libdispatch queue (e.g. on a non-Darwin system where GCD aka
  ///     libdispatch is not available).
  ///
  ///     eLazyBoolYes this thread is associated with a libdispatch queue.
  ///
  ///     eLazyBoolCalculate this thread may be associated with a libdispatch
  ///     queue but the thread doesn't know one way or the other.
  virtual lldb_private::LazyBool GetAssociatedWithLibdispatchQueue() {
    return eLazyBoolNo;
  }

  virtual void SetAssociatedWithLibdispatchQueue(
      lldb_private::LazyBool associated_with_libdispatch_queue) {}

  /// Retrieve the Queue ID for the queue currently using this Thread
  ///
  /// If this Thread is doing work on behalf of a libdispatch/GCD queue,
  /// retrieve the QueueID.
  ///
  /// This is a unique identifier for the libdispatch/GCD queue in a
  /// process.  Often starting at 1 for the initial system-created
  /// queues and incrementing, a QueueID will not be reused for a
  /// different queue during the lifetime of a process.
  ///
  /// \return
  ///     A QueueID if the Thread subclass implements this, else
  ///     LLDB_INVALID_QUEUE_ID.
  virtual lldb::queue_id_t GetQueueID() { return LLDB_INVALID_QUEUE_ID; }

  virtual void SetQueueID(lldb::queue_id_t new_val) {}

  /// Retrieve the Queue name for the queue currently using this Thread
  ///
  /// If this Thread is doing work on behalf of a libdispatch/GCD queue,
  /// retrieve the Queue name.
  ///
  /// \return
  ///     The Queue name, if the Thread subclass implements this, else
  ///     nullptr.
  virtual const char *GetQueueName() { return nullptr; }

  virtual void SetQueueName(const char *name) {}

  /// Retrieve the Queue kind for the queue currently using this Thread
  ///
  /// If this Thread is doing work on behalf of a libdispatch/GCD queue,
  /// retrieve the Queue kind - either eQueueKindSerial or
  /// eQueueKindConcurrent, indicating that this queue processes work
  /// items serially or concurrently.
  ///
  /// \return
  ///     The Queue kind, if the Thread subclass implements this, else
  ///     eQueueKindUnknown.
  virtual lldb::QueueKind GetQueueKind() { return lldb::eQueueKindUnknown; }

  virtual void SetQueueKind(lldb::QueueKind kind) {}

  /// Retrieve the Queue for this thread, if any.
  ///
  /// \return
  ///     A QueueSP for the queue that is currently associated with this
  ///     thread.
  ///     An empty shared pointer indicates that this thread is not
  ///     associated with a queue, or libdispatch queues are not
  ///     supported on this target.
  virtual lldb::QueueSP GetQueue() { return lldb::QueueSP(); }

  /// Retrieve the address of the libdispatch_queue_t struct for queue
  /// currently using this Thread
  ///
  /// If this Thread is doing work on behalf of a libdispatch/GCD queue,
  /// retrieve the address of the libdispatch_queue_t structure describing
  /// the queue.
  ///
  /// This address may be reused for different queues later in the Process
  /// lifetime and should not be used to identify a queue uniquely.  Use
  /// the GetQueueID() call for that.
  ///
  /// \return
  ///     The Queue's libdispatch_queue_t address if the Thread subclass
  ///     implements this, else LLDB_INVALID_ADDRESS.
  virtual lldb::addr_t GetQueueLibdispatchQueueAddress() {
    return LLDB_INVALID_ADDRESS;
  }

  virtual void SetQueueLibdispatchQueueAddress(lldb::addr_t dispatch_queue_t) {}

  /// Whether this Thread already has all the Queue information cached or not
  ///
  /// A Thread may be associated with a libdispatch work Queue at a given
  /// public stop event.  If so, the thread can satisify requests like
  /// GetQueueLibdispatchQueueAddress, GetQueueKind, GetQueueName, and
  /// GetQueueID
  /// either from information from the remote debug stub when it is initially
  /// created, or it can query the SystemRuntime for that information.
  ///
  /// This method allows the SystemRuntime to discover if a thread has this
  /// information already, instead of calling the thread to get the information
  /// and having the thread call the SystemRuntime again.
  virtual bool ThreadHasQueueInformation() const { return false; }

  lldb::StackFrameListSP GetStackFrameList();

  void SetStackFrameList(lldb::StackFrameListSP curr_frames_sp);

  virtual uint32_t GetStackFrameCount() {
    return GetStackFrameList()->GetNumFrames();
  }

  virtual lldb::StackFrameSP GetStackFrameAtIndex(uint32_t idx) {
    return GetStackFrameList()->GetFrameAtIndex(idx);
  }

  virtual lldb::StackFrameSP
  GetFrameWithConcreteFrameIndex(uint32_t unwind_idx);

  bool DecrementCurrentInlinedDepth() {
    return GetStackFrameList()->DecrementCurrentInlinedDepth();
  }

  uint32_t GetCurrentInlinedDepth() {
    return GetStackFrameList()->GetCurrentInlinedDepth();
  }

  Status ReturnFromFrameWithIndex(uint32_t frame_idx,
                                  lldb::ValueObjectSP return_value_sp,
                                  bool broadcast = false);

  Status ReturnFromFrame(lldb::StackFrameSP frame_sp,
                         lldb::ValueObjectSP return_value_sp,
                         bool broadcast = false);

  Status JumpToLine(const FileSpec &file, uint32_t line,
                    bool can_leave_function, std::string *warnings = nullptr);

  virtual lldb::StackFrameSP GetFrameWithStackID(const StackID &stack_id) {
    if (stack_id.IsValid())
      return GetStackFrameList()->GetFrameWithStackID(stack_id);
    return lldb::StackFrameSP();
  }

  uint32_t GetSelectedFrameIndex() {
    return GetStackFrameList()->GetSelectedFrameIndex();
  }

  lldb::StackFrameSP GetSelectedFrame();

  uint32_t SetSelectedFrame(lldb_private::StackFrame *frame,
                            bool broadcast = false);

  bool SetSelectedFrameByIndex(uint32_t frame_idx, bool broadcast = false);

  bool SetSelectedFrameByIndexNoisily(uint32_t frame_idx,
                                      Stream &output_stream);

  void SetDefaultFileAndLineToSelectedFrame() {
    GetStackFrameList()->SetDefaultFileAndLineToSelectedFrame();
  }

  virtual lldb::RegisterContextSP GetRegisterContext() = 0;

  virtual lldb::RegisterContextSP
  CreateRegisterContextForFrame(StackFrame *frame) = 0;

  virtual void ClearStackFrames();

  virtual bool SetBackingThread(const lldb::ThreadSP &thread_sp) {
    return false;
  }

  virtual lldb::ThreadSP GetBackingThread() const { return lldb::ThreadSP(); }

  virtual void ClearBackingThread() {
    // Subclasses can use this function if a thread is actually backed by
    // another thread. This is currently used for the OperatingSystem plug-ins
    // where they might have a thread that is in memory, yet its registers are
    // available through the lldb_private::Thread subclass for the current
    // lldb_private::Process class. Since each time the process stops the
    // backing threads for memory threads can change, we need a way to clear
    // the backing thread for all memory threads each time we stop.
  }

  // If stop_format is true, this will be the form used when we print stop
  // info. If false, it will be the form we use for thread list and co.
  void DumpUsingSettingsFormat(Stream &strm, uint32_t frame_idx,
                               bool stop_format);

  bool GetDescription(Stream &s, lldb::DescriptionLevel level,
                      bool print_json_thread, bool print_json_stopinfo);

  /// Default implementation for stepping into.
  ///
  /// This function is designed to be used by commands where the
  /// process is publicly stopped.
  ///
  /// \param[in] source_step
  ///     If true and the frame has debug info, then do a source level
  ///     step in, else do a single instruction step in.
  ///
  /// \param[in] step_in_avoids_code_without_debug_info
  ///     If \a true, then avoid stepping into code that doesn't have
  ///     debug info, else step into any code regardless of whether it
  ///     has debug info.
  ///
  /// \param[in] step_out_avoids_code_without_debug_info
  ///     If \a true, then if you step out to code with no debug info, keep
  ///     stepping out till you get to code with debug info.
  ///
  /// \return
  ///     An error that describes anything that went wrong
  virtual Status
  StepIn(bool source_step,
         LazyBool step_in_avoids_code_without_debug_info = eLazyBoolCalculate,
         LazyBool step_out_avoids_code_without_debug_info = eLazyBoolCalculate);

  /// Default implementation for stepping over.
  ///
  /// This function is designed to be used by commands where the
  /// process is publicly stopped.
  ///
  /// \param[in] source_step
  ///     If true and the frame has debug info, then do a source level
  ///     step over, else do a single instruction step over.
  ///
  /// \return
  ///     An error that describes anything that went wrong
  virtual Status StepOver(
      bool source_step,
      LazyBool step_out_avoids_code_without_debug_info = eLazyBoolCalculate);

  /// Default implementation for stepping out.
  ///
  /// This function is designed to be used by commands where the
  /// process is publicly stopped.
  ///
  /// \return
  ///     An error that describes anything that went wrong
  virtual Status StepOut();

  /// Default implementation for source-level step back.
  ///
  /// \param[in] num_statements
  ///     The number of statements to step back.
  ///
  /// \return
  ///     An error that describes anything that went wrong.
  virtual Status StepBack(std::size_t num_statements);

  /// Default implementation for instruction-level step back.
  ///
  /// \param[in] num_instructions
  ///     The number of instructions to step back.
  ///
  /// \return
  ///     An error that describes anything that went wrong.
  virtual Status StepBackInstruction(std::size_t num_instructions);

  /// Steps back until reaching the requested address.
  ///
  /// \param[in] address
  ///     The target PC address.
  ///
  /// \return
  ///     An error that describes anything that went wrong.
  virtual Status StepBackUntilAddress(lldb::addr_t address);

  /// Steps back until reaching the requested line.
  ///
  /// \param[in] line
  ///     The target line.
  ///
  /// \return
  ///     An error that describes anything that went wrong.
  virtual Status StepBackUntilLine(uint32_t line);

  /// Steps back until out of current function or beginning of history.
  ///
  /// \return
  ///     An error that describes anything that went wrong.
  virtual Status StepBackUntilOutOfFunction();

  /// Steps back until reaching beginning of history.
  ///
  /// \return
  ///     An error that describes anything that went wrong.
  virtual Status StepBackUntilStart();

  /// Default implementation for reverse continue.
  ///
  /// \param[out] canonical_breakpoint_id
  ///     The canonical ID of the breakpoint responsible for the stop, if any.
  ///
  /// \return
  ///     An error that describes anything that went wrong.
  virtual Status ReverseContinue(Stream &canonical_breakpoint_id);

  /// Default implementation for source-level replay.
  ///
  /// \param[in] num_statements
  ///     The number of statements to replay.
  ///
  /// \return
  ///     An error that describes anything that went wrong.
  virtual Status Replay(std::size_t num_statements);

  /// Default implementation for instruction-level replay.
  ///
  /// \param[in] num_instructions
  ///     The number of instructions to replay.
  ///
  /// \return
  ///     An error that describes anything that went wrong.
  virtual Status ReplayInstruction(std::size_t num_instructions);

  /// Replays until reaching the requested address.
  ///
  /// \param[in] address
  ///     The target PC address.
  ///
  /// \return
  ///     An error that describes anything that went wrong.
  virtual Status ReplayUntilAddress(lldb::addr_t address);

  /// Replays until reaching the requested line.
  ///
  /// \param[in] line
  ///     The target line.
  ///
  /// \return
  ///     An error that describes anything that went wrong.
  virtual Status ReplayUntilLine(uint32_t line);

  /// Replays until out of current function or end of history.
  ///
  /// \return
  ///     An error that describes anything that went wrong.
  virtual Status ReplayUntilOutOfFunction();

  /// Replays until end of history.
  ///
  /// \return
  ///     An error that describes anything that went wrong.
  virtual Status ReplayUntilEnd();

  /// Replays until a breakpoint is hit or end of history is reached.
  ///
  /// \param[out] canonical_breakpoint_id
  ///     The canonical ID of the breakpoint responsible for the stop, if any.
  ///
  /// \return
  ///     An error that describes anything that went wrong.
  virtual Status ReplayContinue(Stream &canonical_breakpoint_id);

  /// Returns `true` if the state of the active stack frames is currently being
  /// emulated by the tracer in order to mimic a previous point in time.
  ///
  /// \return
  ///     `true` if the state of the active stack frames is currently being
  ///     emulated by the tracer in order to mimic a previous point in time.
  bool IsStackFrameStateEmulated();

  /// Returns the register values recorded by the tracer for the given frame.
  ///
  /// \param[in] frame_idx
  ///     The index of the frame whose recorded register values to get.
  ///
  /// \return
  ///     The register values recorded by the tracer for the given frame.
  const RegisterContext::SavedRegisterValues &
  GetRecordedRegisterValuesForStackFrame(std::size_t frame_idx);

  /// Returns the ID of the currently active tracepoint.
  ///
  /// \return
  ///     The ID of the current tracepoint or `InvalidTracepointID` on failure.
  TracepointID GetCurrentTracepointID();

  /// Jumps to the given tracepoint.
  ///
  /// \param[in] destination
  ///     The destination tracepoint.
  ///
  /// \return
  ///     An error value, in case the jump fails.
  Status JumpToTracepoint(TracepointID destination);

  /// Lists up to the requested number of source locations where the value of
  /// the given register was modified in recorded history.
  ///
  /// \param[in] stream
  ///     The stream to list modifications.
  ///
  /// \param[in] register_name
  ///     The name of the register whose modifications to list.
  ///
  /// \param[in] num_locations
  ///     The maximum number of modifications to list.
  ///
  /// \param[in] write_timing
  ///     Whether to list modifications that took place at a previous or later
  ///     point in time or both.
  ///
  /// \return
  ///     An error that describes anything that went wrong.
  Status ListRegisterWriteLocations(Stream &stream,
                                    llvm::StringRef register_name,
                                    std::size_t num_locations,
                                    lldb::TracedWriteTiming write_timing);

  /// Lists up to the requested number of source locations where the value of
  /// the given variable was modified in recorded history.
  ///
  /// \param[in] stream
  ///     The stream to list modifications.
  ///
  /// \param[in] variable_name
  ///     The name of the variable whose modifications to list.
  ///
  /// \param[in] num_locations
  ///     The maximum number of modifications to list.
  ///
  /// \param[in] write_timing
  ///     Whether to list modifications that took place at a previous or later
  ///     point in time or both.
  ///
  /// \return
  ///     An error that describes anything that went wrong.
  Status ListVariableWriteLocations(Stream &stream,
                                    llvm::StringRef variable_name,
                                    std::size_t num_locations,
                                    lldb::TracedWriteTiming write_timing);

  /// Lists up to the requested number of source locations where the contents of
  /// the given heap address were modified in recorded history.
  ///
  /// \param[in] stream
  ///     The stream to list modifications.
  ///
  /// \param[in] heap_address
  ///     The heap address whose modifications to list.
  ///
  /// \param[in] num_locations
  ///     The maximum number of modifications to list.
  ///
  /// \param[in] write_timing
  ///     Whether to list modifications that took place at a previous or later
  ///     point in time or both.
  ///
  /// \return
  ///     An error that describes anything that went wrong.
  Status ListHeapAddressWriteLocations(Stream &stream,
                                       lldb::addr_t heap_address,
                                       std::size_t num_locations,
                                       lldb::TracedWriteTiming write_timing);

  /// Creates a bookmark marking the tracepoint with the provided ID.
  ///
  /// \param[in] tracepoint_id
  ///     The ID of the tracepoint to be marked by the bookmark.
  ///
  /// \param[in] name
  ///     The name of the bookmark.
  ///
  /// \return
  ///     The unique ID of the newly created bookmark, if successful.
  llvm::Expected<Thread::TracingBookmarkID>
  CreateTracingBookmark(TracepointID tracepoint_id, llvm::StringRef name = {});

  /// Deletes the bookmark with the provided unique ID.
  ///
  /// \param[in] boookmark_id
  ///     The unique ID of the bookmark to delete.
  ///
  /// \return
  ///     An error value, in case bookmark deletion fails.
  Status DeleteTracingBookmark(TracingBookmarkID boookmark_id);

  /// Returns the bookmark with the provided unique ID.
  ///
  /// \param[in] boookmark_id
  ///     The unique ID of the bookmark to return.
  ///
  /// \return
  ///     The bookmark with the provided ID, if any.
  llvm::Expected<const TracingBookmark &>
  GetTracingBookmark(TracingBookmarkID boookmark_id);

  /// Returns the bookmark marking the tracepoint with the provided ID.
  ///
  /// \param[in] tracepoint_id
  ///     The ID of the tracepoint marked by the bookmark to search.
  ///
  /// \return
  ///     The bookmark marking the tracepoint with the provided ID, if any.
  llvm::Expected<const TracingBookmark &>
  GetTracingBookmarkAtTracepoint(TracepointID tracepoint_id);

  /// Returns a collection with references to all bookmarks.
  ///
  /// \return
  ///     A collection with references to all bookmarks.
  ΤracingBookmarkList GetAllTracingBookmarks();

  /// Restores the thread to the tracepoint marked by the bookmark with the
  /// provided unique ID.
  ///
  /// \param[in] boookmark_id
  ///     The unique ID of the destination bookmark.
  ///
  /// \return
  ///     An error value, in case the jump fails.
  Status JumpToTracingBookmark(TracingBookmarkID boookmark_id);

  /// Renames the bookmark with the provided unique ID.
  ///
  /// \param[in] boookmark_id
  ///     The unique ID of the bookmark to rename.
  ///
  /// \param[in] name
  ///     The new name of the bookmark.
  ///
  /// \return
  ///     An error value, in case bookmark renaming fails.
  Status RenameTracingBookmark(TracingBookmarkID boookmark_id,
                               llvm::StringRef name);

  /// Moves the bookmark with the provided unique ID to the given tracepoint.
  ///
  /// \param[in] boookmark_id
  ///     The unique ID of the bookmark to move.
  ///
  /// \param[in] new_tracepoint_id
  ///     The ID of the tracepoint to be marked by the bookmark.
  ///
  /// \return
  ///     An error value, in case bookmark moving fails.
  Status MoveTracingBookmark(TracingBookmarkID boookmark_id,
                             TracepointID new_tracepoint_id);

  /// Retrieves the per-thread data area.
  /// Most OSs maintain a per-thread pointer (e.g. the FS register on
  /// x64), which we return the value of here.
  ///
  /// \return
  ///     LLDB_INVALID_ADDRESS if not supported, otherwise the thread
  ///     pointer value.
  virtual lldb::addr_t GetThreadPointer();

  /// Retrieves the per-module TLS block for a thread.
  ///
  /// \param[in] module
  ///     The module to query TLS data for.
  ///
  /// \param[in] tls_file_addr
  ///     The thread local address in module
  /// \return
  ///     If the thread has TLS data allocated for the
  ///     module, the address of the TLS block. Otherwise
  ///     LLDB_INVALID_ADDRESS is returned.
  virtual lldb::addr_t GetThreadLocalData(const lldb::ModuleSP module,
                                          lldb::addr_t tls_file_addr);

  /// Check whether this thread is safe to run functions
  ///
  /// The SystemRuntime may know of certain thread states (functions in
  /// process of execution, for instance) which can make it unsafe for
  /// functions to be called.
  ///
  /// \return
  ///     True if it is safe to call functions on this thread.
  ///     False if function calls should be avoided on this thread.
  virtual bool SafeToCallFunctions();

  // Thread Plan Providers:
  // This section provides the basic thread plans that the Process control
  // machinery uses to run the target.  ThreadPlan.h provides more details on
  // how this mechanism works. The thread provides accessors to a set of plans
  // that perform basic operations. The idea is that particular Platform
  // plugins can override these methods to provide the implementation of these
  // basic operations appropriate to their environment.
  //
  // NB: All the QueueThreadPlanXXX providers return Shared Pointers to
  // Thread plans.  This is useful so that you can modify the plans after
  // creation in ways specific to that plan type.  Also, it is often necessary
  // for ThreadPlans that utilize other ThreadPlans to implement their task to
  // keep a shared pointer to the sub-plan. But besides that, the shared
  // pointers should only be held onto by entities who live no longer than the
  // thread containing the ThreadPlan.
  // FIXME: If this becomes a problem, we can make a version that just returns a
  // pointer,
  // which it is clearly unsafe to hold onto, and a shared pointer version, and
  // only allow ThreadPlan and Co. to use the latter.  That is made more
  // annoying to do because there's no elegant way to friend a method to all
  // sub-classes of a given class.
  //

  /// Queues the base plan for a thread.
  /// The version returned by Process does some things that are useful,
  /// like handle breakpoints and signals, so if you return a plugin specific
  /// one you probably want to call through to the Process one for anything
  /// your plugin doesn't explicitly handle.
  ///
  /// \param[in] abort_other_plans
  ///    \b true if we discard the currently queued plans and replace them with
  ///    this one.
  ///    Otherwise this plan will go on the end of the plan stack.
  ///
  /// \return
  ///     A shared pointer to the newly queued thread plan, or nullptr if the
  ///     plan could not be queued.
  virtual lldb::ThreadPlanSP QueueFundamentalPlan(bool abort_other_plans);

  /// Queues the plan used to step one instruction from the current PC of \a
  /// thread.
  ///
  /// \param[in] step_over
  ///    \b true if we step over calls to functions, false if we step in.
  ///
  /// \param[in] abort_other_plans
  ///    \b true if we discard the currently queued plans and replace them with
  ///    this one.
  ///    Otherwise this plan will go on the end of the plan stack.
  ///
  /// \param[in] stop_other_threads
  ///    \b true if we will stop other threads while we single step this one.
  ///
  /// \param[out] status
  ///     A status with an error if queuing failed.
  ///
  /// \return
  ///     A shared pointer to the newly queued thread plan, or nullptr if the
  ///     plan could not be queued.
  virtual lldb::ThreadPlanSP QueueThreadPlanForStepSingleInstruction(
      bool step_over, bool abort_other_plans, bool stop_other_threads,
      Status &status);

  /// Queues the plan used to step through an address range, stepping  over
  /// function calls.
  ///
  /// \param[in] abort_other_plans
  ///    \b true if we discard the currently queued plans and replace them with
  ///    this one.
  ///    Otherwise this plan will go on the end of the plan stack.
  ///
  /// \param[in] type
  ///    Type of step to do, only eStepTypeInto and eStepTypeOver are supported
  ///    by this plan.
  ///
  /// \param[in] range
  ///    The address range to step through.
  ///
  /// \param[in] addr_context
  ///    When dealing with stepping through inlined functions the current PC is
  ///    not enough information to know
  ///    what "step" means.  For instance a series of nested inline functions
  ///    might start at the same address.
  //     The \a addr_context provides the current symbol context the step
  ///    is supposed to be out of.
  //   FIXME: Currently unused.
  ///
  /// \param[in] stop_other_threads
  ///    \b true if we will stop other threads while we single step this one.
  ///
  /// \param[out] status
  ///     A status with an error if queuing failed.
  ///
  /// \param[in] step_out_avoids_code_without_debug_info
  ///    If eLazyBoolYes, if the step over steps out it will continue to step
  ///    out till it comes to a frame with debug info.
  ///    If eLazyBoolCalculate, we will consult the default set in the thread.
  ///
  /// \return
  ///     A shared pointer to the newly queued thread plan, or nullptr if the
  ///     plan could not be queued.
  virtual lldb::ThreadPlanSP QueueThreadPlanForStepOverRange(
      bool abort_other_plans, const AddressRange &range,
      const SymbolContext &addr_context, lldb::RunMode stop_other_threads,
      Status &status,
      LazyBool step_out_avoids_code_without_debug_info = eLazyBoolCalculate);

  // Helper function that takes a LineEntry to step, insted of an AddressRange.
  // This may combine multiple LineEntries of the same source line number to
  // step over a longer address range in a single operation.
  virtual lldb::ThreadPlanSP QueueThreadPlanForStepOverRange(
      bool abort_other_plans, const LineEntry &line_entry,
      const SymbolContext &addr_context, lldb::RunMode stop_other_threads,
      Status &status,
      LazyBool step_out_avoids_code_without_debug_info = eLazyBoolCalculate);

  /// Queues the plan used to step through an address range, stepping into
  /// functions.
  ///
  /// \param[in] abort_other_plans
  ///    \b true if we discard the currently queued plans and replace them with
  ///    this one.
  ///    Otherwise this plan will go on the end of the plan stack.
  ///
  /// \param[in] type
  ///    Type of step to do, only eStepTypeInto and eStepTypeOver are supported
  ///    by this plan.
  ///
  /// \param[in] range
  ///    The address range to step through.
  ///
  /// \param[in] addr_context
  ///    When dealing with stepping through inlined functions the current PC is
  ///    not enough information to know
  ///    what "step" means.  For instance a series of nested inline functions
  ///    might start at the same address.
  //     The \a addr_context provides the current symbol context the step
  ///    is supposed to be out of.
  //   FIXME: Currently unused.
  ///
  /// \param[in] step_in_target
  ///    Name if function we are trying to step into.  We will step out if we
  ///    don't land in that function.
  ///
  /// \param[in] stop_other_threads
  ///    \b true if we will stop other threads while we single step this one.
  ///
  /// \param[out] status
  ///     A status with an error if queuing failed.
  ///
  /// \param[in] step_in_avoids_code_without_debug_info
  ///    If eLazyBoolYes we will step out if we step into code with no debug
  ///    info.
  ///    If eLazyBoolCalculate we will consult the default set in the thread.
  ///
  /// \param[in] step_out_avoids_code_without_debug_info
  ///    If eLazyBoolYes, if the step over steps out it will continue to step
  ///    out till it comes to a frame with debug info.
  ///    If eLazyBoolCalculate, it will consult the default set in the thread.
  ///
  /// \return
  ///     A shared pointer to the newly queued thread plan, or nullptr if the
  ///     plan could not be queued.
  virtual lldb::ThreadPlanSP QueueThreadPlanForStepInRange(
      bool abort_other_plans, const AddressRange &range,
      const SymbolContext &addr_context, const char *step_in_target,
      lldb::RunMode stop_other_threads, Status &status,
      LazyBool step_in_avoids_code_without_debug_info = eLazyBoolCalculate,
      LazyBool step_out_avoids_code_without_debug_info = eLazyBoolCalculate);

  // Helper function that takes a LineEntry to step, insted of an AddressRange.
  // This may combine multiple LineEntries of the same source line number to
  // step over a longer address range in a single operation.
  virtual lldb::ThreadPlanSP QueueThreadPlanForStepInRange(
      bool abort_other_plans, const LineEntry &line_entry,
      const SymbolContext &addr_context, const char *step_in_target,
      lldb::RunMode stop_other_threads, Status &status,
      LazyBool step_in_avoids_code_without_debug_info = eLazyBoolCalculate,
      LazyBool step_out_avoids_code_without_debug_info = eLazyBoolCalculate);

  /// Queue the plan used to step out of the function at the current PC of
  /// \a thread.
  ///
  /// \param[in] abort_other_plans
  ///    \b true if we discard the currently queued plans and replace them with
  ///    this one.
  ///    Otherwise this plan will go on the end of the plan stack.
  ///
  /// \param[in] addr_context
  ///    When dealing with stepping through inlined functions the current PC is
  ///    not enough information to know
  ///    what "step" means.  For instance a series of nested inline functions
  ///    might start at the same address.
  //     The \a addr_context provides the current symbol context the step
  ///    is supposed to be out of.
  //   FIXME: Currently unused.
  ///
  /// \param[in] first_insn
  ///     \b true if this is the first instruction of a function.
  ///
  /// \param[in] stop_other_threads
  ///    \b true if we will stop other threads while we single step this one.
  ///
  /// \param[in] stop_vote
  ///    See standard meanings for the stop & run votes in ThreadPlan.h.
  ///
  /// \param[in] run_vote
  ///    See standard meanings for the stop & run votes in ThreadPlan.h.
  ///
  /// \param[out] status
  ///     A status with an error if queuing failed.
  ///
  /// \param[in] step_out_avoids_code_without_debug_info
  ///    If eLazyBoolYes, if the step over steps out it will continue to step
  ///    out till it comes to a frame with debug info.
  ///    If eLazyBoolCalculate, it will consult the default set in the thread.
  ///
  /// \return
  ///     A shared pointer to the newly queued thread plan, or nullptr if the
  ///     plan could not be queued.
  virtual lldb::ThreadPlanSP QueueThreadPlanForStepOut(
      bool abort_other_plans, SymbolContext *addr_context, bool first_insn,
      bool stop_other_threads, Vote stop_vote, Vote run_vote,
      uint32_t frame_idx, Status &status,
      LazyBool step_out_avoids_code_without_debug_info = eLazyBoolCalculate);

  /// Queue the plan used to step out of the function at the current PC of
  /// a thread.  This version does not consult the should stop here callback,
  /// and should only
  /// be used by other thread plans when they need to retain control of the step
  /// out.
  ///
  /// \param[in] abort_other_plans
  ///    \b true if we discard the currently queued plans and replace them with
  ///    this one.
  ///    Otherwise this plan will go on the end of the plan stack.
  ///
  /// \param[in] addr_context
  ///    When dealing with stepping through inlined functions the current PC is
  ///    not enough information to know
  ///    what "step" means.  For instance a series of nested inline functions
  ///    might start at the same address.
  //     The \a addr_context provides the current symbol context the step
  ///    is supposed to be out of.
  //   FIXME: Currently unused.
  ///
  /// \param[in] first_insn
  ///     \b true if this is the first instruction of a function.
  ///
  /// \param[in] stop_other_threads
  ///    \b true if we will stop other threads while we single step this one.
  ///
  /// \param[in] stop_vote
  ///    See standard meanings for the stop & run votes in ThreadPlan.h.
  ///
  /// \param[in] run_vote
  ///    See standard meanings for the stop & run votes in ThreadPlan.h.
  ///
  /// \param[in] frame_idx
  ///     The fame index.
  ///
  /// \param[out] status
  ///     A status with an error if queuing failed.
  ///
  /// \param[in] continue_to_next_branch
  ///    Normally this will enqueue a plan that will put a breakpoint on the
  ///    return address and continue
  ///    to there.  If continue_to_next_branch is true, this is an operation not
  ///    involving the user --
  ///    e.g. stepping "next" in a source line and we instruction stepped into
  ///    another function --
  ///    so instead of putting a breakpoint on the return address, advance the
  ///    breakpoint to the
  ///    end of the source line that is doing the call, or until the next flow
  ///    control instruction.
  ///    If the return value from the function call is to be retrieved /
  ///    displayed to the user, you must stop
  ///    on the return address.  The return value may be stored in volatile
  ///    registers which are overwritten
  ///    before the next branch instruction.
  ///
  /// \return
  ///     A shared pointer to the newly queued thread plan, or nullptr if the
  ///     plan could not be queued.
  virtual lldb::ThreadPlanSP QueueThreadPlanForStepOutNoShouldStop(
      bool abort_other_plans, SymbolContext *addr_context, bool first_insn,
      bool stop_other_threads, Vote stop_vote, Vote run_vote,
      uint32_t frame_idx, Status &status, bool continue_to_next_branch = false);

  /// Gets the plan used to step through the code that steps from a function
  /// call site at the current PC into the actual function call.
  ///
  /// \param[in] return_stack_id
  ///    The stack id that we will return to (by setting backstop breakpoints on
  ///    the return
  ///    address to that frame) if we fail to step through.
  ///
  /// \param[in] abort_other_plans
  ///    \b true if we discard the currently queued plans and replace them with
  ///    this one.
  ///    Otherwise this plan will go on the end of the plan stack.
  ///
  /// \param[in] stop_other_threads
  ///    \b true if we will stop other threads while we single step this one.
  ///
  /// \param[out] status
  ///     A status with an error if queuing failed.
  ///
  /// \return
  ///     A shared pointer to the newly queued thread plan, or nullptr if the
  ///     plan could not be queued.
  virtual lldb::ThreadPlanSP
  QueueThreadPlanForStepThrough(StackID &return_stack_id,
                                bool abort_other_plans, bool stop_other_threads,
                                Status &status);

  /// Gets the plan used to continue from the current PC.
  /// This is a simple plan, mostly useful as a backstop when you are continuing
  /// for some particular purpose.
  ///
  /// \param[in] abort_other_plans
  ///    \b true if we discard the currently queued plans and replace them with
  ///    this one.
  ///    Otherwise this plan will go on the end of the plan stack.
  ///
  /// \param[in] target_addr
  ///    The address to which we're running.
  ///
  /// \param[in] stop_other_threads
  ///    \b true if we will stop other threads while we single step this one.
  ///
  /// \param[out] status
  ///     A status with an error if queuing failed.
  ///
  /// \return
  ///     A shared pointer to the newly queued thread plan, or nullptr if the
  ///     plan could not be queued.
  virtual lldb::ThreadPlanSP
  QueueThreadPlanForRunToAddress(bool abort_other_plans, Address &target_addr,
                                 bool stop_other_threads, Status &status);

  virtual lldb::ThreadPlanSP QueueThreadPlanForStepUntil(
      bool abort_other_plans, lldb::addr_t *address_list, size_t num_addresses,
      bool stop_others, uint32_t frame_idx, Status &status);

  virtual lldb::ThreadPlanSP
  QueueThreadPlanForStepScripted(bool abort_other_plans, const char *class_name,
                                 StructuredData::ObjectSP extra_args_sp,
                                 bool stop_other_threads, Status &status);

  // Thread Plan accessors:

  /// Gets the plan which will execute next on the plan stack.
  ///
  /// \return
  ///     A pointer to the next executed plan.
  ThreadPlan *GetCurrentPlan() const;

  /// Unwinds the thread stack for the innermost expression plan currently
  /// on the thread plan stack.
  ///
  /// \return
  ///     An error if the thread plan could not be unwound.

  Status UnwindInnermostExpression();

  /// Gets the outer-most plan that was popped off the plan stack in the
  /// most recent stop.  Useful for printing the stop reason accurately.
  ///
  /// \return
  ///     A pointer to the last completed plan.
  lldb::ThreadPlanSP GetCompletedPlan() const;

  /// Gets the outer-most return value from the completed plans
  ///
  /// \return
  ///     A ValueObjectSP, either empty if there is no return value,
  ///     or containing the return value.
  lldb::ValueObjectSP GetReturnValueObject() const;

  /// Gets the outer-most expression variable from the completed plans
  ///
  /// \return
  ///     A ExpressionVariableSP, either empty if there is no
  ///     plan completed an expression during the current stop
  ///     or the expression variable that was made for the completed expression.
  lldb::ExpressionVariableSP GetExpressionVariable() const;

  ///  Checks whether the given plan is in the completed plans for this
  ///  stop.
  ///
  /// \param[in] plan
  ///     Pointer to the plan you're checking.
  ///
  /// \return
  ///     Returns true if the input plan is in the completed plan stack,
  ///     false otherwise.
  bool IsThreadPlanDone(ThreadPlan *plan) const;

  ///  Checks whether the given plan is in the discarded plans for this
  ///  stop.
  ///
  /// \param[in] plan
  ///     Pointer to the plan you're checking.
  ///
  /// \return
  ///     Returns true if the input plan is in the discarded plan stack,
  ///     false otherwise.
  bool WasThreadPlanDiscarded(ThreadPlan *plan) const;

  /// Check if we have completed plan to override breakpoint stop reason
  ///
  /// \return
  ///     Returns true if completed plan stack is not empty
  ///     false otherwise.
  bool CompletedPlanOverridesBreakpoint() const;

  /// Queues a generic thread plan.
  ///
  /// \param[in] plan_sp
  ///    The plan to queue.
  ///
  /// \param[in] abort_other_plans
  ///    \b true if we discard the currently queued plans and replace them with
  ///    this one.
  ///    Otherwise this plan will go on the end of the plan stack.
  ///
  /// \return
  ///     A pointer to the last completed plan.
  Status QueueThreadPlan(lldb::ThreadPlanSP &plan_sp, bool abort_other_plans);

  /// Discards the plans queued on the plan stack of the current thread.  This
  /// is
  /// arbitrated by the "Master" ThreadPlans, using the "OkayToDiscard" call.
  //  But if \a force is true, all thread plans are discarded.
  void DiscardThreadPlans(bool force);

  /// Discards the plans queued on the plan stack of the current thread up to
  /// and
  /// including up_to_plan_sp.
  //
  // \param[in] up_to_plan_sp
  //   Discard all plans up to and including this one.
  void DiscardThreadPlansUpToPlan(lldb::ThreadPlanSP &up_to_plan_sp);

  void DiscardThreadPlansUpToPlan(ThreadPlan *up_to_plan_ptr);

  /// Discards the plans queued on the plan stack of the current thread up to
  /// and
  /// including the plan in that matches \a thread_index counting only
  /// the non-Private plans.
  ///
  /// \param[in] thread_index
  ///   Discard all plans up to and including this user plan given by this
  ///   index.
  ///
  /// \return
  ///    \b true if there was a thread plan with that user index, \b false
  ///    otherwise.
  bool DiscardUserThreadPlansUpToIndex(uint32_t thread_index);

  virtual bool CheckpointThreadState(ThreadStateCheckpoint &saved_state);

  virtual bool
  RestoreRegisterStateFromCheckpoint(ThreadStateCheckpoint &saved_state);

  virtual bool
  RestoreThreadStateFromCheckpoint(ThreadStateCheckpoint &saved_state);

  void SetTracer(lldb::ThreadPlanTracerSP &tracer_sp);

  void EnableTracing();
  void DisableTracing();
  void SuspendTracing(lldb::TracingToken token);
  void ResumeTracing(lldb::TracingToken token);

  bool TracingEnabled();
  bool TracingDisabled();
  bool TracingSuspended();

  void EnableSingleStepping();
  void DisableSingleStepping();
  bool SingleSteppingEnabled();

  // Get the thread index ID. The index ID that is guaranteed to not be re-used
  // by a process. They start at 1 and increase with each new thread. This
  // allows easy command line access by a unique ID that is easier to type than
  // the actual system thread ID.
  uint32_t GetIndexID() const;

  // Get the originating thread's index ID.
  // In the case of an "extended" thread -- a thread which represents the stack
  // that enqueued/spawned work that is currently executing -- we need to
  // provide the IndexID of the thread that actually did this work.  We don't
  // want to just masquerade as that thread's IndexID by using it in our own
  // IndexID because that way leads to madness - but the driver program which
  // is iterating over extended threads may ask for the OriginatingThreadID to
  // display that information to the user.
  // Normal threads will return the same thing as GetIndexID();
  virtual uint32_t GetExtendedBacktraceOriginatingIndexID() {
    return GetIndexID();
  }

  // The API ID is often the same as the Thread::GetID(), but not in all cases.
  // Thread::GetID() is the user visible thread ID that clients would want to
  // see. The API thread ID is the thread ID that is used when sending data
  // to/from the debugging protocol.
  virtual lldb::user_id_t GetProtocolID() const { return GetID(); }

  // lldb::ExecutionContextScope pure virtual functions
  lldb::TargetSP CalculateTarget() override;

  lldb::ProcessSP CalculateProcess() override;

  lldb::ThreadSP CalculateThread() override;

  lldb::StackFrameSP CalculateStackFrame() override;

  void CalculateExecutionContext(ExecutionContext &exe_ctx) override;

  lldb::StackFrameSP
  GetStackFrameSPForStackFramePtr(StackFrame *stack_frame_ptr);

  size_t GetStatus(Stream &strm, uint32_t start_frame, uint32_t num_frames,
                   uint32_t num_frames_with_source, bool stop_format,
                   bool only_stacks = false);

  size_t GetStackFrameStatus(Stream &strm, uint32_t first_frame,
                             uint32_t num_frames, bool show_frame_info,
                             uint32_t num_frames_with_source);

  // We need a way to verify that even though we have a thread in a shared
  // pointer that the object itself is still valid. Currently this won't be the
  // case if DestroyThread() was called. DestroyThread is called when a thread
  // has been removed from the Process' thread list.
  bool IsValid() const { return !m_destroy_called; }

  // Sets and returns a valid stop info based on the process stop ID and the
  // current thread plan. If the thread stop ID does not match the process'
  // stop ID, the private stop reason is not set and an invalid StopInfoSP may
  // be returned.
  //
  // NOTE: This function must be called before the current thread plan is
  // moved to the completed plan stack (in Thread::ShouldStop()).
  //
  // NOTE: If subclasses override this function, ensure they do not overwrite
  // the m_actual_stop_info if it is valid.  The stop info may be a
  // "checkpointed and restored" stop info, so if it is still around it is
  // right even if you have not calculated this yourself, or if it disagrees
  // with what you might have calculated.
  virtual lldb::StopInfoSP GetPrivateStopInfo();

  // Calculate the stop info that will be shown to lldb clients.  For instance,
  // a "step out" is implemented by running to a breakpoint on the function
  // return PC, so the process plugin initially sets the stop info to a
  // StopInfoBreakpoint. But once we've run the ShouldStop machinery, we
  // discover that there's a completed ThreadPlanStepOut, and that's really
  // the StopInfo we want to show.  That will happen naturally the next
  // time GetStopInfo is called, but if you want to force the replacement,
  // you can call this.

  void CalculatePublicStopInfo();

  // Ask the thread subclass to set its stop info.
  //
  // Thread subclasses should call Thread::SetStopInfo(...) with the reason the
  // thread stopped.
  //
  // \return
  //      True if Thread::SetStopInfo(...) was called, false otherwise.
  virtual bool CalculateStopInfo() = 0;

  // Gets the temporary resume state for a thread.
  //
  // This value gets set in each thread by complex debugger logic in
  // Thread::ShouldResume() and an appropriate thread resume state will get set
  // in each thread every time the process is resumed prior to calling
  // Process::DoResume(). The lldb_private::Process subclass should adhere to
  // the thread resume state request which will be one of:
  //
  //  eStateRunning   - thread will resume when process is resumed
  //  eStateStepping  - thread should step 1 instruction and stop when process
  //                    is resumed
  //  eStateSuspended - thread should not execute any instructions when
  //                    process is resumed
  lldb::StateType GetTemporaryResumeState() const {
    return m_temporary_resume_state;
  }

  void SetStopInfo(const lldb::StopInfoSP &stop_info_sp);

  void ResetStopInfo();

  void SetShouldReportStop(Vote vote);

  /// Sets the extended backtrace token for this thread
  ///
  /// Some Thread subclasses may maintain a token to help with providing
  /// an extended backtrace.  The SystemRuntime plugin will set/request this.
  ///
  /// \param [in] token The extended backtrace token.
  virtual void SetExtendedBacktraceToken(uint64_t token) {}

  /// Gets the extended backtrace token for this thread
  ///
  /// Some Thread subclasses may maintain a token to help with providing
  /// an extended backtrace.  The SystemRuntime plugin will set/request this.
  ///
  /// \return
  ///     The token needed by the SystemRuntime to create an extended backtrace.
  ///     LLDB_INVALID_ADDRESS is returned if no token is available.
  virtual uint64_t GetExtendedBacktraceToken() { return LLDB_INVALID_ADDRESS; }

  lldb::ValueObjectSP GetCurrentException();

  lldb::ThreadSP GetCurrentExceptionBacktrace();

protected:
  friend class ThreadPlan;
  friend class ThreadPlanInstructionTracer;
  friend class ThreadList;
  friend class ThreadEventData;
  friend class StackFrameList;
  friend class StackFrame;
  friend class OperatingSystem;

  using ThreadPlanStack = std::vector<lldb::ThreadPlanSP>;

  // This is necessary to make sure thread assets get destroyed while the
  // thread is still in good shape to call virtual thread methods.  This must
  // be called by classes that derive from Thread in their destructor.
  virtual void DestroyThread();

  ThreadPlanStack &GetPlans() const;

  void PushPlan(lldb::ThreadPlanSP plan_sp);

  void PopPlan();

  void DiscardPlan();

<<<<<<< HEAD
  ThreadPlan *GetPreviousPlan(ThreadPlan *plan);

  ThreadPlanStack GetCompletedPlanStack();

  void SetCompletedPlanStack(ThreadPlanStack &completed_plan_stack);
=======
  ThreadPlan *GetPreviousPlan(ThreadPlan *plan) const;
>>>>>>> c7878ad2

  virtual Unwind &GetUnwinder();

  // Check to see whether the thread is still at the last breakpoint hit that
  // stopped it.
  virtual bool IsStillAtLastBreakpointHit();

  // Some threads are threads that are made up by OperatingSystem plugins that
  // are threads that exist and are context switched out into memory. The
  // OperatingSystem plug-in need a ways to know if a thread is "real" or made
  // up.
  virtual bool IsOperatingSystemPluginThread() const { return false; }

  // Subclasses that have a way to get an extended info dictionary for this
  // thread should fill
  virtual lldb_private::StructuredData::ObjectSP FetchThreadExtendedInfo() {
    return StructuredData::ObjectSP();
  }

  void SetTemporaryResumeState(lldb::StateType new_state) {
    m_temporary_resume_state = new_state;
  }

  void FunctionOptimizationWarning(lldb_private::StackFrame *frame);

  // Classes that inherit from Process can see and modify these
  lldb::ProcessWP m_process_wp;    ///< The process that owns this thread.
  lldb::StopInfoSP m_stop_info_sp; ///< The private stop reason for this thread
  uint32_t m_stop_info_stop_id; // This is the stop id for which the StopInfo is
                                // valid.  Can use this so you know that
  // the thread's m_stop_info_sp is current and you don't have to fetch it
  // again
  uint32_t m_stop_info_override_stop_id; // The stop ID containing the last time
                                         // the stop info was checked against
                                         // the stop info override
  const uint32_t m_index_id; ///< A unique 1 based index assigned to each thread
                             ///for easy UI/command line access.
  lldb::RegisterContextSP m_reg_context_sp; ///< The register context for this
                                            ///thread's current register state.
  lldb::StateType m_state;                  ///< The state of our process.
  mutable std::recursive_mutex
      m_state_mutex;       ///< Multithreaded protection for m_state.
<<<<<<< HEAD
  ThreadPlanStack m_plan_stack; ///< The stack of plans this thread is executing.
  ThreadPlanStack m_completed_plan_stack; ///< Plans that have been completed by
                                          ///< this stop. They get deleted when
                                          ///< the thread resumes.
  ThreadPlanStack m_discarded_plan_stack; ///< Plans that have been discarded by
                                          ///< this stop. They get deleted when
                                          ///< the thread resumes.
=======
>>>>>>> c7878ad2
  mutable std::recursive_mutex
      m_frame_mutex; ///< Multithreaded protection for m_state.
  lldb::StackFrameListSP m_curr_frames_sp; ///< The stack frames that get lazily
                                           ///populated after a thread stops.
  lldb::StackFrameListSP m_prev_frames_sp; ///< The previous stack frames from
                                           ///the last time this thread stopped.
  int m_resume_signal; ///< The signal that should be used when continuing this
                       ///thread.
  lldb::StateType m_resume_state; ///< This state is used to force a thread to
                                  ///be suspended from outside the ThreadPlan
                                  ///logic.
  lldb::StateType m_temporary_resume_state; ///< This state records what the
                                            ///thread was told to do by the
                                            ///thread plan logic for the current
                                            ///resume.
  /// It gets set in Thread::ShouldResume.
  std::unique_ptr<lldb_private::Unwind> m_unwinder_up;
  bool m_destroy_called; // This is used internally to make sure derived Thread
                         // classes call DestroyThread.
  LazyBool m_override_should_notify;
  mutable std::unique_ptr<ThreadPlanStack> m_null_plan_stack_up;

private:
  bool m_extended_info_fetched; // Have we tried to retrieve the m_extended_info
                                // for this thread?
  StructuredData::ObjectSP m_extended_info; // The extended info for this thread

private:
<<<<<<< HEAD
  bool PlanIsBasePlan(ThreadPlan *plan_ptr);
  lldb::ThreadPlanSP &GetBasePlan();
  lldb::ThreadPlanTracerSP &GetBasePlanTracer();
  constexpr ThreadPlanInstructionTracer &GetBasePlanInstructionTracer();

=======
>>>>>>> c7878ad2
  void BroadcastSelectedFrameChange(StackID &new_frame_id);

  DISALLOW_COPY_AND_ASSIGN(Thread);
};

} // namespace lldb_private

#endif // LLDB_TARGET_THREAD_H<|MERGE_RESOLUTION|>--- conflicted
+++ resolved
@@ -17,7 +17,6 @@
 #include "lldb/Core/UserSettingsController.h"
 #include "lldb/Target/ExecutionContextScope.h"
 #include "lldb/Target/RegisterCheckpoint.h"
-#include "lldb/Target/RegisterContext.h"
 #include "lldb/Target/StackFrameList.h"
 #include "lldb/Utility/Broadcaster.h"
 #include "lldb/Utility/Event.h"
@@ -48,19 +47,13 @@
 
   FileSpecList GetLibrariesToAvoid() const;
 
+  bool GetTraceEnabledState() const;
+
   bool GetStepInAvoidsNoDebug() const;
 
   bool GetStepOutAvoidsNoDebug() const;
 
   uint64_t GetMaxBacktraceDepth() const;
-
-  const RegularExpression *GetSymbolsToAvoidTracingRegex() const;
-
-  FileSpecList GetLibrariesToAvoidTracing() const;
-
-  bool GetIgnoreTracingAvoidSettings() const;
-
-  bool GetTracingJumpOverDeallocationFunctions() const;
 };
 
 typedef std::shared_ptr<ThreadProperties> ThreadPropertiesSP;
@@ -71,139 +64,6 @@
                public ExecutionContextScope,
                public Broadcaster {
 public:
-  /// Used by `ThreadPlanInstructionTracer` and the consumers of its API for
-  /// recording, stepping back & replaying (exposed via this class) to indentify
-  /// individual points in time within the recorded thread execution history.
-  using TracepointID = std::size_t;
-
-  /// Unique ID type for tracing bookmarks.
-  using TracingBookmarkID = std::size_t;
-
-  /// Denotes an invalid tracepoint ID.
-  static constexpr auto InvalidTracepointID =
-      std::numeric_limits<TracepointID>::max();
-
-  /// Denotes an invalid tracing bookmark ID.
-  static constexpr auto InvalidTracingBookmarkID =
-      std::numeric_limits<TracingBookmarkID>::max();
-
-  /// \class TracingBookmark
-  ///
-  /// Enables the user to mark points of interest within the recorded history
-  /// for easier lookup and step back or replay among those points.
-  ///
-  /// \note
-  ///     Currently, bookmarks are managed via `ThreadPlanInstructionTracer`.
-  ///
-  class TracingBookmark {
-  public:
-    /// Constructs this `TracingBookmark` object.
-    ///
-    /// \param[in] thread
-    ///     The thread whose tracer manages this bookmark.
-    ///
-    /// \param[in] id
-    ///     The unique ID of this bookmark.
-    ///
-    /// \param[in] tracepoint_id
-    ///     The ID of the tracepoint marked by this bookmark.
-    ///
-    /// \param[in] name
-    ///     The name of this bookmark.
-    ///
-    /// \param[in] pc
-    ///     The value of PC at the tracepoint marked by this bookmark.
-    ///
-    TracingBookmark(Thread &thread, TracingBookmarkID id,
-                    TracepointID tracepoint_id, llvm::StringRef name,
-                    lldb::addr_t pc);
-
-    /// Destructs this `TracingBookmark` object.
-    ///
-    ~TracingBookmark();
-
-    /// Enable move construction.
-    ///
-    TracingBookmark(TracingBookmark &&);
-
-    /// Returns the ID of this bookmark.
-    ///
-    /// \return
-    ///     The ID of this bookmark.
-    ///
-    TracingBookmarkID GetID() const;
-
-    /// Returns the name of this bookmark.
-    ///
-    /// \return
-    ///     The name of this bookmark.
-    ///
-    llvm::StringRef GetName() const;
-
-    /// Returns the name of this bookmark formatted for printing.
-    ///
-    /// \return
-    ///     The name of this bookmark formatted for printing.
-    ///
-    std::string GetFormattedName() const;
-
-    /// Returns the ID of the tracepoint marked by this bookmark.
-    ///
-    /// \return
-    ///     The ID of the tracepoint marked by this bookmark.
-    ///
-    TracepointID GetMarkedTracepointID() const;
-
-    /// Returns the value of PC at the tracepoint marked by this bookmark.
-    ///
-    /// \return
-    ///     The value of PC at the tracepoint marked by this bookmark.
-    ///
-    lldb::addr_t GetPC() const;
-
-    /// Puts a description of this bookmark into the provided stream.
-    ///
-    /// \param[in] stream
-    ///     Stream into which to dump the description of this bookmark.
-    ///
-    /// \param[in] level
-    ///     The description level that indicates the detail level to provide.
-    ///
-    void GetDescription(Stream &stream, lldb::DescriptionLevel level) const;
-
-  protected:
-    friend class ThreadPlanInstructionTracer;
-
-    /// Changes the name of this bookmark.
-    ///
-    /// \param[in] name
-    ///     The new name of this bookmark.
-    ///
-    void SetName(llvm::StringRef name);
-
-    /// Changes the tracepoint marked by this bookmark.
-    ///
-    /// \param[in] tracepoint_id
-    ///     The ID of the tracepoint to be marked by this bookmark.
-    ///
-    /// \param[in] pc
-    ///     The value of PC at the new tracepoint.
-    ///
-    void SetMarkedTracepointID(TracepointID tracepoint_id, lldb::addr_t pc);
-
-  private:
-    const TracingBookmarkID m_id; ///< The unique ID of this bookmark.
-    Thread &m_thread; ///< The thread whose tracer manages this bookmark.
-    TracepointID m_tracepoint_id; ///< The ID of the bookmarked tracepoint.
-    std::string m_name; ///< The name of this bookmark.
-    Address m_pc; ///< The value of PC at the bookmarked tracepoint.
-
-    DISALLOW_COPY_AND_ASSIGN(TracingBookmark);
-  };
-
-  using ΤracingBookmarkList =
-      std::vector<std::reference_wrapper<const TracingBookmark>>;
-
   /// Broadcaster event bits definitions.
   enum {
     eBroadcastBitStackChanged = (1 << 0),
@@ -530,10 +390,6 @@
   /// and having the thread call the SystemRuntime again.
   virtual bool ThreadHasQueueInformation() const { return false; }
 
-  lldb::StackFrameListSP GetStackFrameList();
-
-  void SetStackFrameList(lldb::StackFrameListSP curr_frames_sp);
-
   virtual uint32_t GetStackFrameCount() {
     return GetStackFrameList()->GetNumFrames();
   }
@@ -667,306 +523,6 @@
   /// \return
   ///     An error that describes anything that went wrong
   virtual Status StepOut();
-
-  /// Default implementation for source-level step back.
-  ///
-  /// \param[in] num_statements
-  ///     The number of statements to step back.
-  ///
-  /// \return
-  ///     An error that describes anything that went wrong.
-  virtual Status StepBack(std::size_t num_statements);
-
-  /// Default implementation for instruction-level step back.
-  ///
-  /// \param[in] num_instructions
-  ///     The number of instructions to step back.
-  ///
-  /// \return
-  ///     An error that describes anything that went wrong.
-  virtual Status StepBackInstruction(std::size_t num_instructions);
-
-  /// Steps back until reaching the requested address.
-  ///
-  /// \param[in] address
-  ///     The target PC address.
-  ///
-  /// \return
-  ///     An error that describes anything that went wrong.
-  virtual Status StepBackUntilAddress(lldb::addr_t address);
-
-  /// Steps back until reaching the requested line.
-  ///
-  /// \param[in] line
-  ///     The target line.
-  ///
-  /// \return
-  ///     An error that describes anything that went wrong.
-  virtual Status StepBackUntilLine(uint32_t line);
-
-  /// Steps back until out of current function or beginning of history.
-  ///
-  /// \return
-  ///     An error that describes anything that went wrong.
-  virtual Status StepBackUntilOutOfFunction();
-
-  /// Steps back until reaching beginning of history.
-  ///
-  /// \return
-  ///     An error that describes anything that went wrong.
-  virtual Status StepBackUntilStart();
-
-  /// Default implementation for reverse continue.
-  ///
-  /// \param[out] canonical_breakpoint_id
-  ///     The canonical ID of the breakpoint responsible for the stop, if any.
-  ///
-  /// \return
-  ///     An error that describes anything that went wrong.
-  virtual Status ReverseContinue(Stream &canonical_breakpoint_id);
-
-  /// Default implementation for source-level replay.
-  ///
-  /// \param[in] num_statements
-  ///     The number of statements to replay.
-  ///
-  /// \return
-  ///     An error that describes anything that went wrong.
-  virtual Status Replay(std::size_t num_statements);
-
-  /// Default implementation for instruction-level replay.
-  ///
-  /// \param[in] num_instructions
-  ///     The number of instructions to replay.
-  ///
-  /// \return
-  ///     An error that describes anything that went wrong.
-  virtual Status ReplayInstruction(std::size_t num_instructions);
-
-  /// Replays until reaching the requested address.
-  ///
-  /// \param[in] address
-  ///     The target PC address.
-  ///
-  /// \return
-  ///     An error that describes anything that went wrong.
-  virtual Status ReplayUntilAddress(lldb::addr_t address);
-
-  /// Replays until reaching the requested line.
-  ///
-  /// \param[in] line
-  ///     The target line.
-  ///
-  /// \return
-  ///     An error that describes anything that went wrong.
-  virtual Status ReplayUntilLine(uint32_t line);
-
-  /// Replays until out of current function or end of history.
-  ///
-  /// \return
-  ///     An error that describes anything that went wrong.
-  virtual Status ReplayUntilOutOfFunction();
-
-  /// Replays until end of history.
-  ///
-  /// \return
-  ///     An error that describes anything that went wrong.
-  virtual Status ReplayUntilEnd();
-
-  /// Replays until a breakpoint is hit or end of history is reached.
-  ///
-  /// \param[out] canonical_breakpoint_id
-  ///     The canonical ID of the breakpoint responsible for the stop, if any.
-  ///
-  /// \return
-  ///     An error that describes anything that went wrong.
-  virtual Status ReplayContinue(Stream &canonical_breakpoint_id);
-
-  /// Returns `true` if the state of the active stack frames is currently being
-  /// emulated by the tracer in order to mimic a previous point in time.
-  ///
-  /// \return
-  ///     `true` if the state of the active stack frames is currently being
-  ///     emulated by the tracer in order to mimic a previous point in time.
-  bool IsStackFrameStateEmulated();
-
-  /// Returns the register values recorded by the tracer for the given frame.
-  ///
-  /// \param[in] frame_idx
-  ///     The index of the frame whose recorded register values to get.
-  ///
-  /// \return
-  ///     The register values recorded by the tracer for the given frame.
-  const RegisterContext::SavedRegisterValues &
-  GetRecordedRegisterValuesForStackFrame(std::size_t frame_idx);
-
-  /// Returns the ID of the currently active tracepoint.
-  ///
-  /// \return
-  ///     The ID of the current tracepoint or `InvalidTracepointID` on failure.
-  TracepointID GetCurrentTracepointID();
-
-  /// Jumps to the given tracepoint.
-  ///
-  /// \param[in] destination
-  ///     The destination tracepoint.
-  ///
-  /// \return
-  ///     An error value, in case the jump fails.
-  Status JumpToTracepoint(TracepointID destination);
-
-  /// Lists up to the requested number of source locations where the value of
-  /// the given register was modified in recorded history.
-  ///
-  /// \param[in] stream
-  ///     The stream to list modifications.
-  ///
-  /// \param[in] register_name
-  ///     The name of the register whose modifications to list.
-  ///
-  /// \param[in] num_locations
-  ///     The maximum number of modifications to list.
-  ///
-  /// \param[in] write_timing
-  ///     Whether to list modifications that took place at a previous or later
-  ///     point in time or both.
-  ///
-  /// \return
-  ///     An error that describes anything that went wrong.
-  Status ListRegisterWriteLocations(Stream &stream,
-                                    llvm::StringRef register_name,
-                                    std::size_t num_locations,
-                                    lldb::TracedWriteTiming write_timing);
-
-  /// Lists up to the requested number of source locations where the value of
-  /// the given variable was modified in recorded history.
-  ///
-  /// \param[in] stream
-  ///     The stream to list modifications.
-  ///
-  /// \param[in] variable_name
-  ///     The name of the variable whose modifications to list.
-  ///
-  /// \param[in] num_locations
-  ///     The maximum number of modifications to list.
-  ///
-  /// \param[in] write_timing
-  ///     Whether to list modifications that took place at a previous or later
-  ///     point in time or both.
-  ///
-  /// \return
-  ///     An error that describes anything that went wrong.
-  Status ListVariableWriteLocations(Stream &stream,
-                                    llvm::StringRef variable_name,
-                                    std::size_t num_locations,
-                                    lldb::TracedWriteTiming write_timing);
-
-  /// Lists up to the requested number of source locations where the contents of
-  /// the given heap address were modified in recorded history.
-  ///
-  /// \param[in] stream
-  ///     The stream to list modifications.
-  ///
-  /// \param[in] heap_address
-  ///     The heap address whose modifications to list.
-  ///
-  /// \param[in] num_locations
-  ///     The maximum number of modifications to list.
-  ///
-  /// \param[in] write_timing
-  ///     Whether to list modifications that took place at a previous or later
-  ///     point in time or both.
-  ///
-  /// \return
-  ///     An error that describes anything that went wrong.
-  Status ListHeapAddressWriteLocations(Stream &stream,
-                                       lldb::addr_t heap_address,
-                                       std::size_t num_locations,
-                                       lldb::TracedWriteTiming write_timing);
-
-  /// Creates a bookmark marking the tracepoint with the provided ID.
-  ///
-  /// \param[in] tracepoint_id
-  ///     The ID of the tracepoint to be marked by the bookmark.
-  ///
-  /// \param[in] name
-  ///     The name of the bookmark.
-  ///
-  /// \return
-  ///     The unique ID of the newly created bookmark, if successful.
-  llvm::Expected<Thread::TracingBookmarkID>
-  CreateTracingBookmark(TracepointID tracepoint_id, llvm::StringRef name = {});
-
-  /// Deletes the bookmark with the provided unique ID.
-  ///
-  /// \param[in] boookmark_id
-  ///     The unique ID of the bookmark to delete.
-  ///
-  /// \return
-  ///     An error value, in case bookmark deletion fails.
-  Status DeleteTracingBookmark(TracingBookmarkID boookmark_id);
-
-  /// Returns the bookmark with the provided unique ID.
-  ///
-  /// \param[in] boookmark_id
-  ///     The unique ID of the bookmark to return.
-  ///
-  /// \return
-  ///     The bookmark with the provided ID, if any.
-  llvm::Expected<const TracingBookmark &>
-  GetTracingBookmark(TracingBookmarkID boookmark_id);
-
-  /// Returns the bookmark marking the tracepoint with the provided ID.
-  ///
-  /// \param[in] tracepoint_id
-  ///     The ID of the tracepoint marked by the bookmark to search.
-  ///
-  /// \return
-  ///     The bookmark marking the tracepoint with the provided ID, if any.
-  llvm::Expected<const TracingBookmark &>
-  GetTracingBookmarkAtTracepoint(TracepointID tracepoint_id);
-
-  /// Returns a collection with references to all bookmarks.
-  ///
-  /// \return
-  ///     A collection with references to all bookmarks.
-  ΤracingBookmarkList GetAllTracingBookmarks();
-
-  /// Restores the thread to the tracepoint marked by the bookmark with the
-  /// provided unique ID.
-  ///
-  /// \param[in] boookmark_id
-  ///     The unique ID of the destination bookmark.
-  ///
-  /// \return
-  ///     An error value, in case the jump fails.
-  Status JumpToTracingBookmark(TracingBookmarkID boookmark_id);
-
-  /// Renames the bookmark with the provided unique ID.
-  ///
-  /// \param[in] boookmark_id
-  ///     The unique ID of the bookmark to rename.
-  ///
-  /// \param[in] name
-  ///     The new name of the bookmark.
-  ///
-  /// \return
-  ///     An error value, in case bookmark renaming fails.
-  Status RenameTracingBookmark(TracingBookmarkID boookmark_id,
-                               llvm::StringRef name);
-
-  /// Moves the bookmark with the provided unique ID to the given tracepoint.
-  ///
-  /// \param[in] boookmark_id
-  ///     The unique ID of the bookmark to move.
-  ///
-  /// \param[in] new_tracepoint_id
-  ///     The ID of the tracepoint to be marked by the bookmark.
-  ///
-  /// \return
-  ///     An error value, in case bookmark moving fails.
-  Status MoveTracingBookmark(TracingBookmarkID boookmark_id,
-                             TracepointID new_tracepoint_id);
 
   /// Retrieves the per-thread data area.
   /// Most OSs maintain a per-thread pointer (e.g. the FS register on
@@ -1471,20 +1027,9 @@
   virtual bool
   RestoreThreadStateFromCheckpoint(ThreadStateCheckpoint &saved_state);
 
+  void EnableTracer(bool value, bool single_step);
+
   void SetTracer(lldb::ThreadPlanTracerSP &tracer_sp);
-
-  void EnableTracing();
-  void DisableTracing();
-  void SuspendTracing(lldb::TracingToken token);
-  void ResumeTracing(lldb::TracingToken token);
-
-  bool TracingEnabled();
-  bool TracingDisabled();
-  bool TracingSuspended();
-
-  void EnableSingleStepping();
-  void DisableSingleStepping();
-  bool SingleSteppingEnabled();
 
   // Get the thread index ID. The index ID that is guaranteed to not be re-used
   // by a process. They start at 1 and increase with each new thread. This
@@ -1621,15 +1166,12 @@
 
 protected:
   friend class ThreadPlan;
-  friend class ThreadPlanInstructionTracer;
   friend class ThreadList;
   friend class ThreadEventData;
   friend class StackFrameList;
   friend class StackFrame;
   friend class OperatingSystem;
 
-  using ThreadPlanStack = std::vector<lldb::ThreadPlanSP>;
-
   // This is necessary to make sure thread assets get destroyed while the
   // thread is still in good shape to call virtual thread methods.  This must
   // be called by classes that derive from Thread in their destructor.
@@ -1643,15 +1185,7 @@
 
   void DiscardPlan();
 
-<<<<<<< HEAD
-  ThreadPlan *GetPreviousPlan(ThreadPlan *plan);
-
-  ThreadPlanStack GetCompletedPlanStack();
-
-  void SetCompletedPlanStack(ThreadPlanStack &completed_plan_stack);
-=======
   ThreadPlan *GetPreviousPlan(ThreadPlan *plan) const;
->>>>>>> c7878ad2
 
   virtual Unwind &GetUnwinder();
 
@@ -1670,6 +1204,8 @@
   virtual lldb_private::StructuredData::ObjectSP FetchThreadExtendedInfo() {
     return StructuredData::ObjectSP();
   }
+
+  lldb::StackFrameListSP GetStackFrameList();
 
   void SetTemporaryResumeState(lldb::StateType new_state) {
     m_temporary_resume_state = new_state;
@@ -1694,16 +1230,6 @@
   lldb::StateType m_state;                  ///< The state of our process.
   mutable std::recursive_mutex
       m_state_mutex;       ///< Multithreaded protection for m_state.
-<<<<<<< HEAD
-  ThreadPlanStack m_plan_stack; ///< The stack of plans this thread is executing.
-  ThreadPlanStack m_completed_plan_stack; ///< Plans that have been completed by
-                                          ///< this stop. They get deleted when
-                                          ///< the thread resumes.
-  ThreadPlanStack m_discarded_plan_stack; ///< Plans that have been discarded by
-                                          ///< this stop. They get deleted when
-                                          ///< the thread resumes.
-=======
->>>>>>> c7878ad2
   mutable std::recursive_mutex
       m_frame_mutex; ///< Multithreaded protection for m_state.
   lldb::StackFrameListSP m_curr_frames_sp; ///< The stack frames that get lazily
@@ -1732,14 +1258,6 @@
   StructuredData::ObjectSP m_extended_info; // The extended info for this thread
 
 private:
-<<<<<<< HEAD
-  bool PlanIsBasePlan(ThreadPlan *plan_ptr);
-  lldb::ThreadPlanSP &GetBasePlan();
-  lldb::ThreadPlanTracerSP &GetBasePlanTracer();
-  constexpr ThreadPlanInstructionTracer &GetBasePlanInstructionTracer();
-
-=======
->>>>>>> c7878ad2
   void BroadcastSelectedFrameChange(StackID &new_frame_id);
 
   DISALLOW_COPY_AND_ASSIGN(Thread);
